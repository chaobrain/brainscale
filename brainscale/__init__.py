--- conflicted
+++ resolved
@@ -17,10 +17,6 @@
 
 __version__ = "0.0.1"
 
-<<<<<<< HEAD
-=======
-from brainscale import typing
->>>>>>> 96f9b609
 from brainscale._connections import *
 from brainscale._connections import __all__ as connections_all
 from brainscale._dynamics import *
@@ -38,12 +34,8 @@
 from brainscale._readout import *
 from brainscale._readout import __all__ as readout_all
 
-<<<<<<< HEAD
-__all__ = (concepts_all +
-=======
 __all__ = (['typing'] +
            concepts_all +
->>>>>>> 96f9b609
            connections_all +
            dynamics_all +
            etrace_algorithms +
