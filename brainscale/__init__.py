--- conflicted
+++ resolved
@@ -15,11 +15,9 @@
 
 # -*- coding: utf-8 -*-
 
-<<<<<<< HEAD
+
 __version__ = "0.0.7"
-=======
-__version__ = "0.0.6"
->>>>>>> 7a5ad99c
+
 
 from brainscale._etrace_algorithms import (
     ETraceAlgorithm,
